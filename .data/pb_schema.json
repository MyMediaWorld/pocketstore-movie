--- conflicted
+++ resolved
@@ -1,24 +1,13 @@
 [
     {
-<<<<<<< HEAD
         "id": "_pb_users_auth_",
-        "listRule": "id = @request.auth.id",
+        "listRule": "",
         "viewRule": "id = @request.auth.id",
         "createRule": "id = @request.auth.id",
         "updateRule": "id = @request.auth.id",
         "deleteRule": "id = @request.auth.id",
         "name": "customers",
         "type": "auth",
-=======
-        "id": "pbc_1236351354",
-        "listRule": "",
-        "viewRule": "",
-        "createRule": null,
-        "updateRule": null,
-        "deleteRule": null,
-        "name": "brands",
-        "type": "base",
->>>>>>> d94f1221
         "fields": [
             {
                 "autogeneratePattern": "[a-z0-9]{15}",
@@ -35,7 +24,6 @@
                 "type": "text"
             },
             {
-<<<<<<< HEAD
                 "cost": 10,
                 "hidden": true,
                 "id": "password901924565",
@@ -55,19 +43,10 @@
                 "max": 60,
                 "min": 30,
                 "name": "tokenKey",
-=======
-                "autogeneratePattern": "",
-                "hidden": false,
-                "id": "text1579384326",
-                "max": 0,
-                "min": 0,
-                "name": "name",
->>>>>>> d94f1221
-                "pattern": "",
-                "presentable": false,
-                "primaryKey": false,
-                "required": true,
-<<<<<<< HEAD
+                "pattern": "",
+                "presentable": false,
+                "primaryKey": false,
+                "required": true,
                 "system": true,
                 "type": "text"
             },
@@ -113,40 +92,10 @@
                 "required": true,
                 "system": false,
                 "type": "text"
-=======
-                "system": false,
-                "type": "text"
-            },
-            {
-                "convertURLs": false,
-                "hidden": false,
-                "id": "editor196455508",
-                "maxSize": 0,
-                "name": "desc",
-                "presentable": false,
-                "required": false,
-                "system": false,
-                "type": "editor"
-            },
-            {
-                "hidden": false,
-                "id": "file3834550803",
-                "maxSelect": 1,
-                "maxSize": 0,
-                "mimeTypes": [],
-                "name": "logo",
-                "presentable": false,
-                "protected": false,
-                "required": true,
-                "system": false,
-                "thumbs": [],
-                "type": "file"
->>>>>>> d94f1221
-            },
-            {
-                "autogeneratePattern": "",
-                "hidden": false,
-<<<<<<< HEAD
+            },
+            {
+                "autogeneratePattern": "",
+                "hidden": false,
                 "id": "users_name",
                 "max": 0,
                 "min": 0,
@@ -155,22 +104,11 @@
                 "presentable": false,
                 "primaryKey": false,
                 "required": false,
-=======
-                "id": "text2560465762",
-                "max": 0,
-                "min": 0,
-                "name": "slug",
-                "pattern": "",
-                "presentable": false,
-                "primaryKey": false,
-                "required": true,
->>>>>>> d94f1221
-                "system": false,
-                "type": "text"
-            },
-            {
-                "hidden": false,
-<<<<<<< HEAD
+                "system": false,
+                "type": "text"
+            },
+            {
+                "hidden": false,
                 "id": "users_avatar",
                 "maxSelect": 1,
                 "maxSize": 5242880,
@@ -191,8 +129,6 @@
             },
             {
                 "hidden": false,
-=======
->>>>>>> d94f1221
                 "id": "autodate2990389176",
                 "name": "created",
                 "onCreate": true,
@@ -212,7 +148,6 @@
                 "type": "autodate"
             }
         ],
-<<<<<<< HEAD
         "indexes": [
             "CREATE UNIQUE INDEX `__pb_users_auth__username_idx` ON `customers` (`username` COLLATE NOCASE)",
             "CREATE UNIQUE INDEX `__pb_users_auth__email_idx` ON `customers` (`email`) WHERE `email` != ''",
@@ -288,23 +223,113 @@
     },
     {
         "id": "pbc_1236351354",
-=======
+        "listRule": "",
+        "viewRule": "",
+        "createRule": null,
+        "updateRule": null,
+        "deleteRule": null,
+        "name": "brands",
+        "type": "base",
+        "fields": [
+            {
+                "autogeneratePattern": "[a-z0-9]{15}",
+                "hidden": false,
+                "id": "text3208210256",
+                "max": 15,
+                "min": 15,
+                "name": "id",
+                "pattern": "^[a-z0-9]+$",
+                "presentable": false,
+                "primaryKey": true,
+                "required": true,
+                "system": true,
+                "type": "text"
+            },
+            {
+                "autogeneratePattern": "",
+                "hidden": false,
+                "id": "text1579384326",
+                "max": 0,
+                "min": 0,
+                "name": "name",
+                "pattern": "",
+                "presentable": false,
+                "primaryKey": false,
+                "required": true,
+                "system": false,
+                "type": "text"
+            },
+            {
+                "convertURLs": false,
+                "hidden": false,
+                "id": "editor196455508",
+                "maxSize": 0,
+                "name": "desc",
+                "presentable": false,
+                "required": false,
+                "system": false,
+                "type": "editor"
+            },
+            {
+                "hidden": false,
+                "id": "file3834550803",
+                "maxSelect": 1,
+                "maxSize": 0,
+                "mimeTypes": [],
+                "name": "logo",
+                "presentable": false,
+                "protected": false,
+                "required": true,
+                "system": false,
+                "thumbs": [],
+                "type": "file"
+            },
+            {
+                "autogeneratePattern": "",
+                "hidden": false,
+                "id": "text2560465762",
+                "max": 0,
+                "min": 0,
+                "name": "slug",
+                "pattern": "",
+                "presentable": false,
+                "primaryKey": false,
+                "required": true,
+                "system": false,
+                "type": "text"
+            },
+            {
+                "hidden": false,
+                "id": "autodate2990389176",
+                "name": "created",
+                "onCreate": true,
+                "onUpdate": false,
+                "presentable": false,
+                "system": false,
+                "type": "autodate"
+            },
+            {
+                "hidden": false,
+                "id": "autodate3332085495",
+                "name": "updated",
+                "onCreate": true,
+                "onUpdate": true,
+                "presentable": false,
+                "system": false,
+                "type": "autodate"
+            }
+        ],
         "indexes": [],
         "system": false
     },
     {
         "id": "pbc_4244377056",
->>>>>>> d94f1221
         "listRule": "",
         "viewRule": "",
         "createRule": null,
         "updateRule": null,
         "deleteRule": null,
-<<<<<<< HEAD
-        "name": "brands",
-=======
         "name": "brands_seo",
->>>>>>> d94f1221
         "type": "base",
         "fields": [
             {
@@ -322,8 +347,6 @@
                 "type": "text"
             },
             {
-<<<<<<< HEAD
-=======
                 "cascadeDelete": false,
                 "collectionId": "pbc_1236351354",
                 "hidden": false,
@@ -337,7 +360,6 @@
                 "type": "relation"
             },
             {
->>>>>>> d94f1221
                 "autogeneratePattern": "",
                 "hidden": false,
                 "id": "text1579384326",
@@ -352,46 +374,12 @@
                 "type": "text"
             },
             {
-<<<<<<< HEAD
-                "convertURLs": false,
-                "hidden": false,
-                "id": "editor196455508",
-                "maxSize": 0,
+                "autogeneratePattern": "",
+                "hidden": false,
+                "id": "text196455508",
+                "max": 0,
+                "min": 0,
                 "name": "desc",
-                "presentable": false,
-                "required": false,
-                "system": false,
-                "type": "editor"
-            },
-            {
-                "hidden": false,
-                "id": "file3834550803",
-                "maxSelect": 1,
-                "maxSize": 0,
-                "mimeTypes": [],
-                "name": "logo",
-                "presentable": false,
-                "protected": false,
-                "required": true,
-                "system": false,
-                "thumbs": [],
-                "type": "file"
-            },
-            {
-                "autogeneratePattern": "",
-                "hidden": false,
-                "id": "text2560465762",
-                "max": 0,
-                "min": 0,
-                "name": "slug",
-=======
-                "autogeneratePattern": "",
-                "hidden": false,
-                "id": "text196455508",
-                "max": 0,
-                "min": 0,
-                "name": "desc",
->>>>>>> d94f1221
                 "pattern": "",
                 "presentable": false,
                 "primaryKey": false,
@@ -420,13 +408,9 @@
                 "type": "autodate"
             }
         ],
-<<<<<<< HEAD
-        "indexes": [],
-=======
         "indexes": [
             "CREATE UNIQUE INDEX `idx_am4IDI5Ewd` ON `brands_seo` (`brand`)"
         ],
->>>>>>> d94f1221
         "system": false
     },
     {
@@ -480,6 +464,20 @@
                 "required": true,
                 "system": false,
                 "type": "text"
+            },
+            {
+                "hidden": false,
+                "id": "file2366146245",
+                "maxSelect": 1,
+                "maxSize": 0,
+                "mimeTypes": [],
+                "name": "cover",
+                "presentable": false,
+                "protected": false,
+                "required": true,
+                "system": false,
+                "thumbs": [],
+                "type": "file"
             },
             {
                 "hidden": false,
@@ -569,8 +567,8 @@
     },
     {
         "id": "jam7sfgzn86i62j",
-        "listRule": null,
-        "viewRule": null,
+        "listRule": "",
+        "viewRule": "",
         "createRule": null,
         "updateRule": null,
         "deleteRule": null,
@@ -649,7 +647,9 @@
                 "type": "autodate"
             }
         ],
-        "indexes": [],
+        "indexes": [
+            "CREATE UNIQUE INDEX `idx_pZOhN9H6nI` ON `currencys` (`default`)"
+        ],
         "system": false
     },
     {
@@ -1172,13 +1172,9 @@
                 "type": "autodate"
             }
         ],
-<<<<<<< HEAD
-        "indexes": [],
-=======
         "indexes": [
             "CREATE UNIQUE INDEX `idx_HdlwQxkAMp` ON `product_seo` (`product`)"
         ],
->>>>>>> d94f1221
         "system": false
     },
     {
@@ -2016,263 +2012,6 @@
         "system": false
     },
     {
-<<<<<<< HEAD
-        "id": "i7mytqrok8jiafg",
-        "listRule": "",
-        "viewRule": "",
-        "createRule": "",
-        "updateRule": null,
-        "deleteRule": null,
-        "name": "tracking_events",
-=======
-        "id": "64fro9hhscmxxhn",
-        "listRule": "",
-        "viewRule": "",
-        "createRule": null,
-        "updateRule": null,
-        "deleteRule": null,
-        "name": "translations",
->>>>>>> d94f1221
-        "type": "base",
-        "fields": [
-            {
-                "autogeneratePattern": "[a-z0-9]{15}",
-                "hidden": false,
-                "id": "text3208210256",
-                "max": 15,
-                "min": 15,
-                "name": "id",
-                "pattern": "^[a-z0-9]+$",
-                "presentable": false,
-                "primaryKey": true,
-                "required": true,
-                "system": true,
-                "type": "text"
-            },
-            {
-                "autogeneratePattern": "",
-                "hidden": false,
-<<<<<<< HEAD
-                "id": "kpdxgkpj",
-                "max": 0,
-                "min": 0,
-                "name": "name",
-=======
-                "id": "c8tdbxqk",
-                "max": 0,
-                "min": 0,
-                "name": "key",
->>>>>>> d94f1221
-                "pattern": "",
-                "presentable": false,
-                "primaryKey": false,
-                "required": true,
-                "system": false,
-                "type": "text"
-            },
-            {
-<<<<<<< HEAD
-                "hidden": false,
-                "id": "vlacw7hi",
-                "maxSize": 2000000,
-                "name": "data",
-                "presentable": false,
-                "required": false,
-                "system": false,
-                "type": "json"
-=======
-                "autogeneratePattern": "",
-                "hidden": false,
-                "id": "lethf6ck",
-                "max": 0,
-                "min": 0,
-                "name": "translated",
-                "pattern": "",
-                "presentable": false,
-                "primaryKey": false,
-                "required": true,
-                "system": false,
-                "type": "text"
-            },
-            {
-                "hidden": false,
-                "id": "fiszphef",
-                "maxSelect": 1,
-                "name": "lang",
-                "presentable": false,
-                "required": true,
-                "system": false,
-                "type": "select",
-                "values": [
-                    "de",
-                    "en"
-                ]
->>>>>>> d94f1221
-            },
-            {
-                "hidden": false,
-                "id": "autodate2990389176",
-                "name": "created",
-                "onCreate": true,
-                "onUpdate": false,
-                "presentable": false,
-                "system": false,
-                "type": "autodate"
-            },
-            {
-                "hidden": false,
-                "id": "autodate3332085495",
-                "name": "updated",
-                "onCreate": true,
-                "onUpdate": true,
-                "presentable": false,
-                "system": false,
-                "type": "autodate"
-            }
-        ],
-<<<<<<< HEAD
-        "indexes": [],
-        "system": false
-    },
-    {
-        "id": "sgia0i046cfjbfi",
-        "listRule": "",
-        "viewRule": "",
-        "createRule": "",
-        "updateRule": null,
-        "deleteRule": null,
-        "name": "tracking_pages",
-        "type": "base",
-=======
-        "indexes": [
-            "CREATE UNIQUE INDEX `idx_KSJtsUL` ON `translations` (\n  `key`,\n  `lang`\n)"
-        ],
-        "system": false
-    },
-    {
-        "id": "_pb_users_auth_",
-        "listRule": "id = @request.auth.id",
-        "viewRule": "id = @request.auth.id",
-        "createRule": "id = @request.auth.id",
-        "updateRule": "id = @request.auth.id",
-        "deleteRule": "id = @request.auth.id",
-        "name": "customers",
-        "type": "auth",
->>>>>>> d94f1221
-        "fields": [
-            {
-                "autogeneratePattern": "[a-z0-9]{15}",
-                "hidden": false,
-                "id": "text3208210256",
-                "max": 15,
-                "min": 15,
-                "name": "id",
-                "pattern": "^[a-z0-9]+$",
-                "presentable": false,
-                "primaryKey": true,
-                "required": true,
-                "system": true,
-                "type": "text"
-            },
-            {
-<<<<<<< HEAD
-                "autogeneratePattern": "",
-                "hidden": false,
-                "id": "ye5wzga7",
-                "max": 0,
-                "min": 0,
-                "name": "uri",
-                "pattern": "",
-                "presentable": false,
-                "primaryKey": false,
-                "required": false,
-                "system": false,
-                "type": "text"
-            },
-            {
-                "cascadeDelete": false,
-                "collectionId": "_pb_users_auth_",
-                "hidden": false,
-                "id": "evifbhiy",
-                "maxSelect": 1,
-                "minSelect": 0,
-                "name": "customer",
-                "presentable": false,
-                "required": false,
-                "system": false,
-                "type": "relation"
-            },
-            {
-                "autogeneratePattern": "",
-                "hidden": false,
-                "id": "orfrk6n3",
-                "max": 0,
-                "min": 0,
-                "name": "identifier",
-=======
-                "cost": 10,
-                "hidden": true,
-                "id": "password901924565",
-                "max": 0,
-                "min": 8,
-                "name": "password",
-                "pattern": "",
-                "presentable": false,
-                "required": true,
-                "system": true,
-                "type": "password"
-            },
-            {
-                "autogeneratePattern": "[a-zA-Z0-9_]{50}",
-                "hidden": true,
-                "id": "text2504183744",
-                "max": 60,
-                "min": 30,
-                "name": "tokenKey",
->>>>>>> d94f1221
-                "pattern": "",
-                "presentable": false,
-                "primaryKey": false,
-                "required": true,
-<<<<<<< HEAD
-                "system": false,
-                "type": "text"
-            },
-            {
-                "hidden": false,
-                "id": "9jowacu1",
-                "maxSize": 2000000,
-                "name": "data",
-                "presentable": false,
-                "required": false,
-                "system": false,
-                "type": "json"
-            },
-            {
-                "hidden": false,
-                "id": "autodate2990389176",
-                "name": "created",
-                "onCreate": true,
-                "onUpdate": false,
-                "presentable": false,
-                "system": false,
-                "type": "autodate"
-            },
-            {
-                "hidden": false,
-                "id": "autodate3332085495",
-                "name": "updated",
-                "onCreate": true,
-                "onUpdate": true,
-                "presentable": false,
-                "system": false,
-                "type": "autodate"
-            }
-        ],
-        "indexes": [],
-        "system": false
-    },
-    {
         "id": "64fro9hhscmxxhn",
         "listRule": "",
         "viewRule": "",
@@ -2304,58 +2043,15 @@
                 "min": 0,
                 "name": "key",
                 "pattern": "",
-=======
-                "system": true,
-                "type": "text"
-            },
-            {
-                "exceptDomains": null,
-                "hidden": false,
-                "id": "email3885137012",
-                "name": "email",
-                "onlyDomains": null,
-                "presentable": false,
-                "required": false,
-                "system": true,
-                "type": "email"
-            },
-            {
-                "hidden": false,
-                "id": "bool1547992806",
-                "name": "emailVisibility",
-                "presentable": false,
-                "required": false,
-                "system": true,
-                "type": "bool"
-            },
-            {
-                "hidden": false,
-                "id": "bool256245529",
-                "name": "verified",
-                "presentable": false,
-                "required": false,
-                "system": true,
-                "type": "bool"
-            },
-            {
-                "autogeneratePattern": "users[0-9]{6}",
-                "hidden": false,
-                "id": "text4166911607",
-                "max": 150,
-                "min": 3,
-                "name": "username",
-                "pattern": "^[\\w][\\w\\.\\-]*$",
->>>>>>> d94f1221
-                "presentable": false,
-                "primaryKey": false,
-                "required": true,
-                "system": false,
-                "type": "text"
-            },
-            {
-                "autogeneratePattern": "",
-                "hidden": false,
-<<<<<<< HEAD
+                "presentable": false,
+                "primaryKey": false,
+                "required": true,
+                "system": false,
+                "type": "text"
+            },
+            {
+                "autogeneratePattern": "",
+                "hidden": false,
                 "id": "lethf6ck",
                 "max": 0,
                 "min": 0,
@@ -2364,22 +2060,11 @@
                 "presentable": false,
                 "primaryKey": false,
                 "required": true,
-=======
-                "id": "users_name",
-                "max": 0,
-                "min": 0,
-                "name": "name",
-                "pattern": "",
-                "presentable": false,
-                "primaryKey": false,
-                "required": false,
->>>>>>> d94f1221
-                "system": false,
-                "type": "text"
-            },
-            {
-                "hidden": false,
-<<<<<<< HEAD
+                "system": false,
+                "type": "text"
+            },
+            {
+                "hidden": false,
                 "id": "fiszphef",
                 "maxSelect": 1,
                 "name": "lang",
@@ -2389,27 +2074,23 @@
                 "type": "select",
                 "values": [
                     "de",
-                    "en"
+                    "en",
+                    "fr"
                 ]
-=======
-                "id": "users_avatar",
+            },
+            {
+                "hidden": false,
+                "id": "select2363381545",
                 "maxSelect": 1,
-                "maxSize": 5242880,
-                "mimeTypes": [
-                    "image/jpeg",
-                    "image/png",
-                    "image/svg+xml",
-                    "image/gif",
-                    "image/webp"
-                ],
-                "name": "avatar",
-                "presentable": false,
-                "protected": false,
-                "required": false,
-                "system": false,
-                "thumbs": null,
-                "type": "file"
->>>>>>> d94f1221
+                "name": "type",
+                "presentable": false,
+                "required": false,
+                "system": false,
+                "type": "select",
+                "values": [
+                    "words",
+                    "sentence"
+                ]
             },
             {
                 "hidden": false,
@@ -2433,82 +2114,8 @@
             }
         ],
         "indexes": [
-<<<<<<< HEAD
             "CREATE UNIQUE INDEX `idx_KSJtsUL` ON `translations` (\n  `key`,\n  `lang`\n)"
         ],
         "system": false
-=======
-            "CREATE UNIQUE INDEX `__pb_users_auth__username_idx` ON `customers` (`username` COLLATE NOCASE)",
-            "CREATE UNIQUE INDEX `__pb_users_auth__email_idx` ON `customers` (`email`) WHERE `email` != ''",
-            "CREATE UNIQUE INDEX `__pb_users_auth__tokenKey_idx` ON `customers` (`tokenKey`)"
-        ],
-        "system": false,
-        "authRule": "",
-        "manageRule": null,
-        "authAlert": {
-            "enabled": true,
-            "emailTemplate": {
-                "subject": "Login from a new location",
-                "body": "<p>Hello,</p>\n<p>We noticed a login to your {APP_NAME} account from a new location.</p>\n<p>If this was you, you may disregard this email.</p>\n<p><strong>If this wasn't you, you should immediately change your {APP_NAME} account password to revoke access from all other locations.</strong></p>\n<p>\n  Thanks,<br/>\n  {APP_NAME} team\n</p>"
-            }
-        },
-        "oauth2": {
-            "mappedFields": {
-                "id": "",
-                "name": "",
-                "username": "username",
-                "avatarURL": ""
-            },
-            "enabled": false
-        },
-        "passwordAuth": {
-            "enabled": true,
-            "identityFields": [
-                "email",
-                "username"
-            ]
-        },
-        "mfa": {
-            "enabled": false,
-            "duration": 1800,
-            "rule": ""
-        },
-        "otp": {
-            "enabled": false,
-            "duration": 180,
-            "length": 8,
-            "emailTemplate": {
-                "subject": "OTP for {APP_NAME}",
-                "body": "<p>Hello,</p>\n<p>Your one-time password is: <strong>{OTP}</strong></p>\n<p><i>If you didn't ask for the one-time password, you can ignore this email.</i></p>\n<p>\n  Thanks,<br/>\n  {APP_NAME} team\n</p>"
-            }
-        },
-        "authToken": {
-            "duration": 1209600
-        },
-        "passwordResetToken": {
-            "duration": 1800
-        },
-        "emailChangeToken": {
-            "duration": 1800
-        },
-        "verificationToken": {
-            "duration": 604800
-        },
-        "fileToken": {
-            "duration": 120
-        },
-        "verificationTemplate": {
-            "subject": "Verify your {APP_NAME} email",
-            "body": "<p>Hello,</p>\n<p>Thank you for joining us at {APP_NAME}.</p>\n<p>Click on the button below to verify your email address.</p>\n<p>\n  <a class=\"btn\" href=\"{APP_URL}/_/#/auth/confirm-verification/{TOKEN}\" target=\"_blank\" rel=\"noopener\">Verify</a>\n</p>\n<p>\n  Thanks,<br/>\n  {APP_NAME} team\n</p>"
-        },
-        "resetPasswordTemplate": {
-            "subject": "Reset your {APP_NAME} password",
-            "body": "<p>Hello,</p>\n<p>Click on the button below to reset your password.</p>\n<p>\n  <a class=\"btn\" href=\"{APP_URL}/_/#/auth/confirm-password-reset/{TOKEN}\" target=\"_blank\" rel=\"noopener\">Reset password</a>\n</p>\n<p><i>If you didn't ask to reset your password, you can ignore this email.</i></p>\n<p>\n  Thanks,<br/>\n  {APP_NAME} team\n</p>"
-        },
-        "confirmEmailChangeTemplate": {
-            "subject": "Confirm your {APP_NAME} new email address",
-            "body": "<p>Hello,</p>\n<p>Click on the button below to confirm your new email address.</p>\n<p>\n  <a class=\"btn\" href=\"{APP_URL}/_/#/auth/confirm-email-change/{TOKEN}\" target=\"_blank\" rel=\"noopener\">Confirm new email</a>\n</p>\n<p><i>If you didn't ask to change your email address, you can ignore this email.</i></p>\n<p>\n  Thanks,<br/>\n  {APP_NAME} team\n</p>"
-        }
->>>>>>> d94f1221
     }
 ]